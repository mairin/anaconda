#!/usr/bin/python
#
# makeupdates - Generate an updates.img containing changes since the last
#               tag, but only changes to the main anaconda runtime.
#               initrd/stage1 updates have to be created separately.
#
# Copyright (C) 2009  Red Hat, Inc.
#
# This program is free software; you can redistribute it and/or modify
# it under the terms of the GNU Lesser General Public License as published
# by the Free Software Foundation; either version 2.1 of the License, or
# (at your option) any later version.
#
# This program is distributed in the hope that it will be useful,
# but WITHOUT ANY WARRANTY; without even the implied warranty of
# MERCHANTABILITY or FITNESS FOR A PARTICULAR PURPOSE.  See the
# GNU Lesser General Public License for more details.
#
# You should have received a copy of the GNU Lesser General Public License
# along with this program.  If not, see <http://www.gnu.org/licenses/>.
#
# Author: David Cantrell <dcantrell@redhat.com>

import getopt
import os
import shutil
import subprocess
import sys

def getArchiveTag(configure, spec):
    tag = ""

    f = open(configure)
    lines = f.readlines()
    f.close()

    for line in lines:
        if line.startswith('AC_INIT('):
            fields = line.split('[')
            tag += fields[1].split(']')[0] + '-' + fields[2].split(']')[0]
            break
        else:
            continue

    f = open(spec)
    lines = f.readlines()
    f.close()

    for line in lines:
        if line.startswith('Release:'):
            tag += '-' + line.split()[1].split('%')[0]
        else:
            continue

    return tag

def getArchiveTagOffset(configure, spec, offset):
    tag = getArchiveTag(configure, spec)

    if not tag.count("-") >= 2:
        return tag
    ldash = tag.rfind("-")
    bldash = tag[:ldash].rfind("-")
    ver = tag[bldash+1:ldash]

    if not ver.count(".") >= 1:
        return tag
    ver = ver[:ver.rfind(".")]

    if not len(ver) > 0:
        return tag
    globstr = "refs/tags/" + tag[:bldash+1] + ver + ".*"
    proc = subprocess.Popen(['git', 'for-each-ref', '--sort=taggerdate',
                             '--format=%(tag)', globstr],
                            stdout=subprocess.PIPE,
                            stderr=subprocess.PIPE).communicate()
    lines = proc[0].strip("\n").split('\n')
    lines.reverse()

    try:
        return lines[offset]
    except IndexError:
        return tag

def doGitDiff(tag, args=[]):
    proc = subprocess.Popen(['git', 'diff', '--name-status', tag] + args,
                            stdout=subprocess.PIPE,
                            stderr=subprocess.PIPE).communicate()

    lines = proc[0].split('\n')
    return lines

def copyUpdatedFiles(tag, updates, cwd):
    def pruneFile(src, names):
        lst = []

        for name in names:
            if name.startswith('Makefile') or name.endswith('.pyc'):
                lst.append(name)

        return lst

    def install_to_dir(fname, relpath):
        sys.stdout.write("Including %s\n" % fname)
        outdir = os.path.join(updates, relpath)
        if not os.path.isdir(outdir):
            os.makedirs(outdir)
        shutil.copy2(file, outdir)

    subdirs = []

    # Updates get overlaid onto the runtime filesystem. Anaconda expects them
    # to be in /tmp/updates, so put them in $updatedir/tmp/updates.
    tmpupdates = updates.rstrip('/')
    if not tmpupdates.endswith("/tmp/updates"):
        tmpupdates = os.path.join(tmpupdates, "tmp/updates")

    lines = doGitDiff(tag)
    for line in lines:
        fields = line.split()

        if len(fields) < 2:
            continue

        status = fields[0]
        file = fields[1]

        if status == "D":
            continue

        if file.endswith('.spec.in') or (file.find('Makefile') != -1) or \
           file.endswith('.c') or file.endswith('.h') or \
           file.endswith('.sh') or file == 'configure.ac':
            continue

<<<<<<< HEAD
        if file.endswith('.ui'):
            # UI files should go under ui/<dir> where dir is the directory
            # above the file.ui
            uidir = os.path.dirname(file).split(os.path.sep)[-1]
            install_to_dir(file, os.path.join("ui",uidir))
        elif file.startswith('pyanaconda/'):
            sys.stdout.write("Including %s\n" % (file,))
            update_filename = os.path.realpath(os.path.join(updates, file))
            update_dir = os.path.dirname(update_filename)
            if not os.path.isdir(update_dir):
                os.makedirs(update_dir)
            shutil.copy2(file, update_dir)
=======
        if file.startswith('pyanaconda/'):
            # pyanaconda stuff goes into /tmp/updates/[path]
            dirname = os.path.join(tmpupdates, os.path.dirname(file))
            install_to_dir(file, dirname)
        elif file == 'anaconda':
            # anaconda itself we just overwrite
            install_to_dir(file, "usr/sbin")
        elif file.endswith('.service') or file.endswith(".target"):
            # same for systemd services
            install_to_dir(file, "lib/systemd/system")
        elif file.endswith('/anaconda-generator'):
            # yeah, this should probably be more clever..
            install_to_dir(file, "lib/systemd/system-generators")
        elif file == "data/liveinst/liveinst":
            install_to_dir(file, "usr/sbin")
        elif file == "data/70-anaconda.rules":
            install_to_dir(file, "lib/udev/rules.d")
        elif file.startswith("data/ui/"):
            install_to_dir(file, "usr/share/anaconda/ui")
>>>>>>> 11b39012
        elif file.find('/') != -1:
            fields = file.split('/')
            subdir = fields[0]
            if subdir in ['po', 'scripts','command-stubs', 'tests',
                          'bootdisk', 'docs', 'fonts', 'utils', 'gptsync',
                          'liveinst', 'dracut', 'data']:
                continue
            else:
                sys.stdout.write("Including %s\n" % (file,))
                shutil.copy2(file, tmpupdates)
        else:
            sys.stdout.write("Including %s\n" % (file,))
            shutil.copy2(file, tmpupdates)

def isysChanged(tag):
    lines = doGitDiff(tag, ['isys'])

    for line in lines:
        fields = line.split()

        if len(fields) < 2:
            continue

        status = fields[0]
        file = fields[1]

        if status == "D":
            continue

        if file.startswith('Makefile') or file.endswith('.h') or \
           file.endswith('.c'):
            return True

    return False

def copyUpdatedIsys(updates, cwd):
    os.chdir(cwd)

    if not os.path.isfile('Makefile'):
        if not os.path.isfile('configure'):
            os.system('./autogen.sh')
        os.system('./configure')

    os.system('make')

    isysmodule = os.path.realpath(cwd + '/isys/.libs/_isys.so')
    if os.path.isfile(isysmodule):
        shutil.copy2(isysmodule, updates)

def createUpdatesImage(cwd, updates):
    os.chdir(updates)
    os.system("find . | cpio -c -o | gzip -9cv > %s/updates.img" % (cwd,))
    sys.stdout.write("updates.img ready\n")

def usage(cmd):
    sys.stdout.write("Usage: %s [OPTION]...\n" % (cmd,))
    sys.stdout.write("Options:\n")
    sys.stdout.write("    -k, --keep       Do not delete updates subdirectory.\n")
    sys.stdout.write("    -c, --compile    Compile code if there are isys changes.\n")
    sys.stdout.write("    -h, --help       Display this help and exit.\n")
    sys.stdout.write("    -t, --tag        Make image from TAG to HEAD.\n")
    sys.stdout.write("    -o, --offset     Make image from (latest_tag - OFFSET) to HEAD.\n")

def main(argv):
    prog = os.path.basename(sys.argv[0])
    cwd = os.getcwd()
    configure = os.path.realpath(cwd + '/configure.ac')
    spec = os.path.realpath(cwd + '/anaconda.spec.in')
    updates = cwd + '/updates'
    keep, compile, help, unknown = False, False, False, False
    tag = None
    opts = []
    offset = 0

    try:
        opts, args = getopt.getopt(sys.argv[1:], 't:o:kc?',
                                   ['tag=', 'offset=',
                                    'keep', 'compile', 'help'])
    except getopt.GetoptError:
        help = True

    for o, a in opts:
        if o in ('-k', '--keep'):
            keep = True
        elif o in ('-c', '--compile'):
            compile = True
        elif o in ('-?', '--help'):
            help = True
        elif o in ('-t', '--tag'):
            tag = a
        elif o in ('-o', '--offset'):
            offset = int(a)
        else:
            unknown = True

    if help:
        usage(prog)
        sys.exit(0)
    elif unknown:
        sys.stderr.write("%s: extra operand `%s'" % (prog, sys.argv[1],))
        sys.stderr.write("Try `%s --help' for more information." % (prog,))
        sys.exit(1)

    if not os.path.isfile(configure) and not os.path.isfile(spec):
        sys.stderr.write("You must be at the top level of the anaconda source tree.\n")
        sys.exit(1)

    if not tag:
        if offset < 1:
            tag = getArchiveTag(configure, spec)
        else:
            tag = getArchiveTagOffset(configure, spec, offset)
        sys.stdout.write("Using tag: %s\n" % tag)

    if not os.path.isdir(updates):
        os.makedirs(updates)

    copyUpdatedFiles(tag, updates, cwd)

    if compile:
        if isysChanged(tag):
            copyUpdatedIsys(updates, cwd)

    createUpdatesImage(cwd, updates)

    if not keep:
        shutil.rmtree(updates)

if __name__ == "__main__":
    main(sys.argv)<|MERGE_RESOLUTION|>--- conflicted
+++ resolved
@@ -133,21 +133,12 @@
            file.endswith('.sh') or file == 'configure.ac':
             continue
 
-<<<<<<< HEAD
         if file.endswith('.ui'):
             # UI files should go under ui/<dir> where dir is the directory
             # above the file.ui
             uidir = os.path.dirname(file).split(os.path.sep)[-1]
             install_to_dir(file, os.path.join("ui",uidir))
         elif file.startswith('pyanaconda/'):
-            sys.stdout.write("Including %s\n" % (file,))
-            update_filename = os.path.realpath(os.path.join(updates, file))
-            update_dir = os.path.dirname(update_filename)
-            if not os.path.isdir(update_dir):
-                os.makedirs(update_dir)
-            shutil.copy2(file, update_dir)
-=======
-        if file.startswith('pyanaconda/'):
             # pyanaconda stuff goes into /tmp/updates/[path]
             dirname = os.path.join(tmpupdates, os.path.dirname(file))
             install_to_dir(file, dirname)
@@ -166,7 +157,6 @@
             install_to_dir(file, "lib/udev/rules.d")
         elif file.startswith("data/ui/"):
             install_to_dir(file, "usr/share/anaconda/ui")
->>>>>>> 11b39012
         elif file.find('/') != -1:
             fields = file.split('/')
             subdir = fields[0]
